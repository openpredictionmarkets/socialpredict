--- conflicted
+++ resolved
@@ -5,13 +5,8 @@
 
 # Install Dependencies
 RUN apt-get update && apt-get install -y --allow-downgrades \
-<<<<<<< HEAD
-  inotify-tools=3.22.6.0-4             \
-  openssl
-=======
     inotify-tools=3.22.6.0-4             \
     openssl
->>>>>>> 5f469012
 
 # Set the Working Directory inside the container
 WORKDIR /backend
