module socialpredict

<<<<<<< HEAD
go 1.23.1
=======
go 1.23.0
>>>>>>> ca2d7f33

require (
	github.com/brianvoe/gofakeit v3.18.0+incompatible
	github.com/glebarez/sqlite v1.11.0
	github.com/golang-jwt/jwt/v4 v4.5.1
	github.com/google/uuid v1.6.0
	github.com/gorilla/mux v1.8.1
	github.com/joho/godotenv v1.5.1
	github.com/rs/cors v1.11.1
	golang.org/x/crypto v0.27.0
	gopkg.in/yaml.v3 v3.0.1
	gorm.io/driver/postgres v1.5.9
	gorm.io/gorm v1.25.12
)

require (
	github.com/dustin/go-humanize v1.0.1 // indirect
	github.com/glebarez/go-sqlite v1.22.0 // indirect
	github.com/jackc/pgpassfile v1.0.0 // indirect
	github.com/jackc/pgservicefile v0.0.0-20240606120523-5a60cdf6a761 // indirect
	github.com/jackc/pgx/v5 v5.7.1 // indirect
	github.com/jackc/puddle/v2 v2.2.2 // indirect
	github.com/jinzhu/inflection v1.0.0 // indirect
	github.com/jinzhu/now v1.1.5 // indirect
	github.com/kr/text v0.2.0 // indirect
	github.com/mattn/go-isatty v0.0.20 // indirect
	github.com/ncruces/go-strftime v0.1.9 // indirect
	github.com/remyoudompheng/bigfft v0.0.0-20230129092748-24d4a6f8daec // indirect
	github.com/rogpeppe/go-internal v1.12.0 // indirect
	golang.org/x/sync v0.8.0 // indirect
	golang.org/x/sys v0.25.0 // indirect
	golang.org/x/text v0.18.0 // indirect
	modernc.org/libc v1.60.1 // indirect
	modernc.org/mathutil v1.6.0 // indirect
	modernc.org/memory v1.8.0 // indirect
	modernc.org/sqlite v1.33.1 // indirect
)<|MERGE_RESOLUTION|>--- conflicted
+++ resolved
@@ -1,10 +1,6 @@
 module socialpredict
 
-<<<<<<< HEAD
 go 1.23.1
-=======
-go 1.23.0
->>>>>>> ca2d7f33
 
 require (
 	github.com/brianvoe/gofakeit v3.18.0+incompatible
