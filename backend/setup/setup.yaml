economics:
  marketcreation:
    initialMarketProbability: 0.5
    initialMarketSubsidization: 10
    initialMarketYes: 0
    initialMarketNo: 0
  marketincentives:
    createMarketCost: 10
<<<<<<< HEAD
    traderBonus: 2
=======
    traderBonus: 1
>>>>>>> 8760eed1
  user:
    initialAccountBalance: 0
    maximumDebtAllowed: 500
  betting:
    minimumBet: 1
    betFees:
      initialBetFee: 1
      eachBetFee: 0
      sellSharesFee: 0<|MERGE_RESOLUTION|>--- conflicted
+++ resolved
@@ -6,11 +6,7 @@
     initialMarketNo: 0
   marketincentives:
     createMarketCost: 10
-<<<<<<< HEAD
-    traderBonus: 2
-=======
     traderBonus: 1
->>>>>>> 8760eed1
   user:
     initialAccountBalance: 0
     maximumDebtAllowed: 500
