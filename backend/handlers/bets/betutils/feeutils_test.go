package betutils

import (
	"socialpredict/models"
	"socialpredict/models/modelstesting"
	"socialpredict/setup/setuptesting"
	"testing"
	"time"
)

func TestGetUserInitialBetFee(t *testing.T) {
	db := modelstesting.NewFakeDB(t)
	if err := db.AutoMigrate(&models.Bet{}, &models.User{}); err != nil {
		t.Fatalf("Failed to migrate models: %v", err)
	}

	appConfig = setuptesting.MockEconomicConfig()
<<<<<<< HEAD
	user := &models.User{
		PublicUser: models.PublicUser{
			Username:       "testuser",
			AccountBalance: 1000,
		},
		ApiKey: "unique_api_key_1",
	}
=======
	user := &models.User{Username: "testuser", AccountBalance: 1000}
>>>>>>> 7d1d6c30
	if err := db.Create(user).Error; err != nil {
		t.Fatalf("Failed to save user to database: %v", err)
	}

	marketID := uint(1)

	// getUserInitialBetFee function to include both initial and buy share fees
	// For testing purpose, assuming getUserInitialBetFee function does this calculation correctly
	initialBetFee := getUserInitialBetFee(db, marketID, user) + appConfig.Economics.Betting.BetFees.EachBetFee
	wantFee := appConfig.Economics.Betting.BetFees.InitialBetFee + appConfig.Economics.Betting.BetFees.EachBetFee
	if initialBetFee != wantFee {
		t.Errorf("getUserInitialBetFee(db, %d, %s) = %d, want %d", marketID, user.Username, initialBetFee, wantFee)
	}

	// Place a bet for the user on Market 1
	bet := models.Bet{Username: "testuser", MarketID: marketID, Amount: 100, PlacedAt: time.Now()}
	if err := db.Create(&bet).Error; err != nil {
		t.Fatalf("Failed to save bet to database: %v", err)
	}

	// Scenario 2: User places another bet on Market 1 where they already have a bet
	initialBetFee = getUserInitialBetFee(db, marketID, user)
	wantFee = 0
	if initialBetFee != wantFee {
		t.Errorf("getUserInitialBetFee(db, %d, %s) = %d, want %d after placing a bet", marketID, user.Username, initialBetFee, wantFee)
	}

	// Update the market ID for a new scenario
	marketID = 2

	// Scenario 3: User places a bet on Market 2 where they have no prior bets
	initialBetFee = getUserInitialBetFee(db, marketID, user)
	if initialBetFee != appConfig.Economics.Betting.BetFees.InitialBetFee {
		t.Errorf("getUserInitialBetFee(db, %d, %s) = %d, want %d", marketID, user.Username, initialBetFee, appConfig.Economics.Betting.BetFees.InitialBetFee)
	}
}

func TestGetTransactionFee(t *testing.T) {
	// Mock the appConfig with test data
	appConfig = setuptesting.MockEconomicConfig()

	// Test buy scenario
	buyBet := models.Bet{Amount: 100}
	transactionFee := getTransactionFee(buyBet)
	if transactionFee != appConfig.Economics.Betting.BetFees.EachBetFee {
		t.Errorf("Expected buy transaction fee to be %d, got %d", appConfig.Economics.Betting.BetFees.EachBetFee, transactionFee)
	}

	// Test sell scenario
	sellBet := models.Bet{Amount: -100}
	transactionFee = getTransactionFee(sellBet)
	if transactionFee != appConfig.Economics.Betting.BetFees.SellSharesFee {
		t.Errorf("Expected sell transaction fee to be %d, got %d", appConfig.Economics.Betting.BetFees.SellSharesFee, transactionFee)
	}
}

func TestGetSumBetFees(t *testing.T) {
	// Set up in-memory SQLite database
	db := modelstesting.NewFakeDB(t)

	// Migrate the Bet model
	if err := db.AutoMigrate(&models.Bet{}); err != nil {
		t.Fatalf("Failed to auto migrate bets model %v", err)
	}

	// Mock the appConfig with test data
	appConfig = setuptesting.MockEconomicConfig()

	// Create a test user
	user := &models.User{PublicUser: models.PublicUser{Username: "testuser"}}

	// Scenario 1: User has no bets, buys shares, gets initial fee
	buyBet := models.Bet{MarketID: 1, Amount: 100}
	sumOfBetFees := GetBetFees(db, user, buyBet)
	expectedSum := appConfig.Economics.Betting.BetFees.InitialBetFee +
		appConfig.Economics.Betting.BetFees.EachBetFee
	if sumOfBetFees != expectedSum {
		t.Errorf("Expected sum of bet fees to be %d, got %d", expectedSum, sumOfBetFees)
	}

	// Create a test bet
	bets := []models.Bet{
		{Username: "testuser", MarketID: 1, Amount: 100, PlacedAt: time.Now()},
	}
	db.Create(&bets)

	// Scenario 2: User has one bet, buys shares
	sumOfBetFees = GetBetFees(db, user, buyBet)
	expectedSum = appConfig.Economics.Betting.BetFees.EachBetFee
	if sumOfBetFees != expectedSum {
		t.Errorf("Expected sum of bet fees to be %d, got %d", expectedSum, sumOfBetFees)
	}

	// Scenario 3: User has one bet, sells shares
	sellBet := models.Bet{MarketID: 1, Amount: -1}
	sumOfBetFees = GetBetFees(db, user, sellBet)
	expectedSum = appConfig.Economics.Betting.BetFees.SellSharesFee
	if sumOfBetFees != expectedSum {
		t.Errorf("Expected sum of bet fees to be %d, got %d", expectedSum, sumOfBetFees)
	}

}<|MERGE_RESOLUTION|>--- conflicted
+++ resolved
@@ -15,17 +15,12 @@
 	}
 
 	appConfig = setuptesting.MockEconomicConfig()
-<<<<<<< HEAD
 	user := &models.User{
 		PublicUser: models.PublicUser{
 			Username:       "testuser",
 			AccountBalance: 1000,
 		},
-		ApiKey: "unique_api_key_1",
 	}
-=======
-	user := &models.User{Username: "testuser", AccountBalance: 1000}
->>>>>>> 7d1d6c30
 	if err := db.Create(user).Error; err != nil {
 		t.Fatalf("Failed to save user to database: %v", err)
 	}
