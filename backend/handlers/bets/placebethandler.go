--- conflicted
+++ resolved
@@ -33,10 +33,8 @@
 			return
 		}
 
-<<<<<<< HEAD
 		bet, err := PlaceBetCore(user, betRequest, db, loadEconConfig)
 		if err != nil {
-=======
 		// Validate and sanitize bet input using security service
 		betInput := security.BetInput{
 			MarketID: fmt.Sprintf("%d", betRequest.MarketID), // Convert uint to string
@@ -69,13 +67,10 @@
 
 		// Validate the final bet before putting into database
 		if err := betutils.ValidateBuy(db, &bet); err != nil {
->>>>>>> 08f27cf7
 			http.Error(w, err.Error(), http.StatusBadRequest)
 			return
 		}
 
-<<<<<<< HEAD
-=======
 		user.AccountBalance -= betRequest.Amount + sumOfBetFees
 		if err := db.Save(&user).Error; err != nil {
 			http.Error(w, "Failed to update user balance", http.StatusInternalServerError)
@@ -90,7 +85,6 @@
 		}
 
 		// Return a success response
->>>>>>> 08f27cf7
 		w.WriteHeader(http.StatusCreated)
 		json.NewEncoder(w).Encode(bet)
 	}
@@ -100,7 +94,9 @@
 // It assumes user authentication and JSON decoding is already done.
 func PlaceBetCore(user *models.User, betRequest models.Bet, db *gorm.DB, loadEconConfig setup.EconConfigLoader) (*models.Bet, error) {
 	// Validate the request (check if market exists, if not closed/resolved, etc.)
-	betutils.CheckMarketStatus(db, betRequest.MarketID)
+	if err := betutils.CheckMarketStatus(db, betRequest.MarketID); err != nil {
+    return nil, err
+}
 
 	sumOfBetFees := betutils.GetBetFees(db, user, betRequest)
 
