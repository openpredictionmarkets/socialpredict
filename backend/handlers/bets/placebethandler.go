--- conflicted
+++ resolved
@@ -48,32 +48,6 @@
 		// Use the appConfig for configuration values
 		maximumDebtAllowed := appConfig.Economics.User.MaximumDebtAllowed
 
-<<<<<<< HEAD
-	// sum up fees
-	sumOfBetFees := betutils.GetBetFees(db, user, betRequest)
-
-	logging.LogAnyType(sumOfBetFees, "sumOfBetFees")
-
-	// Check if the user has enough balance to place the bet
-	// Use the appConfig for configuration values
-	maximumDebtAllowed := appConfig.Economics.User.MaximumDebtAllowed
-
-	// Check if the user's balance after the bet would be lower than the allowed maximum debt
-	// deduct fees along with calculation to ensure fees can be paid.
-	if user.AccountBalance-betRequest.Amount-sumOfBetFees < -maximumDebtAllowed {
-		http.Error(w, "Insufficient balance", http.StatusBadRequest)
-		return
-	}
-
-	// make entry for user.AccountBalance
-	user.AccountBalance = user.AccountBalance - betRequest.Amount - sumOfBetFees
-
-	// Update the user's balance in the database
-	if err := db.Save(&user).Error; err != nil {
-		http.Error(w, "Error updating user balance: "+err.Error(), http.StatusInternalServerError)
-		return
-	}
-=======
 		// Check if the user's balance after the bet would be lower than the allowed maximum debt
 		// deduct fees along with calculation to ensure fees can be paid.
 		if user.AccountBalance-betRequest.Amount-sumOfBetFees < -maximumDebtAllowed {
@@ -89,7 +63,6 @@
 			http.Error(w, "Error updating user balance: "+err.Error(), http.StatusInternalServerError)
 			return
 		}
->>>>>>> 8a7c5e7b
 
 		// Create a new Bet object
 		bet := models.Bet{
