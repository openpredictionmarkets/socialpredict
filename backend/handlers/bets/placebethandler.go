--- conflicted
+++ resolved
@@ -9,27 +9,23 @@
 	"socialpredict/models"
 	"socialpredict/setup"
 	"socialpredict/util"
-<<<<<<< HEAD
-	"time"
-=======
 
 	"gorm.io/gorm"
->>>>>>> 32d7b990
 )
 
 type BetResponse struct {
-    ID        int    `json:"id"`
-    Username  string `json:"username"`
-    MarketID  int    `json:"marketId"`
-    Outcome   string `json:"outcome"`
-    Amount    int64  `json:"amount"`
-    PlacedAt  string `json:"placedAt"`
+	ID       int    `json:"id"`
+	Username string `json:"username"`
+	MarketID int    `json:"marketId"`
+	Outcome  string `json:"outcome"`
+	Amount   int64  `json:"amount"`
+	PlacedAt string `json:"placedAt"`
 }
 
 func PlaceBetHandler(loadEconConfig setup.EconConfigLoader) func(http.ResponseWriter, *http.Request) {
 	return func(w http.ResponseWriter, r *http.Request) {
 		db := util.GetDB()
-		user, httpErr := middleware.GetAuthenticatedUser(r,db)
+		user, httpErr := middleware.GetAuthenticatedUser(r, db)
 		if httpErr != nil {
 			http.Error(w, httpErr.Error(), httpErr.StatusCode)
 			return
@@ -48,28 +44,8 @@
 			return
 		}
 
-<<<<<<< HEAD
-		// Save the Bet to the database
-		result := db.Create(&bet)
-		if result.Error != nil {
-			http.Error(w, result.Error.Error(), http.StatusInternalServerError)
-			return
-		}
-
-		response := BetResponse{
-			ID:       int(bet.ID),
-			Username: bet.Username,
-			MarketID: int(bet.MarketID),
-			Outcome:  bet.Outcome,
-			Amount:   bet.Amount,
-			PlacedAt: bet.CreatedAt.Format(time.RFC3339),
-		}
-		
-		// Return a success response
-=======
->>>>>>> 32d7b990
 		w.WriteHeader(http.StatusCreated)
-		json.NewEncoder(w).Encode(response)
+		json.NewEncoder(w).Encode(bet)
 	}
 }
 
