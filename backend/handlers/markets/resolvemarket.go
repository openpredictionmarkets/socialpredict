package marketshandlers

import (
	"encoding/json"
	"errors"
	"net/http"
<<<<<<< HEAD
=======

>>>>>>> dd96bcb9
	"socialpredict/handlers/math/payout"
	"socialpredict/logging"
	"socialpredict/middleware"
	"socialpredict/models"
	"socialpredict/util"
	"strconv"
	"time"

	"github.com/gorilla/mux"
	"gorm.io/gorm"
)

func ResolveMarketHandler(w http.ResponseWriter, r *http.Request) {

	logging.LogMsg("Attempting to use ResolveMarketHandler.")

	// Use database connection
	db := util.GetDB()

	// Retrieve marketId from URL parameters
	vars := mux.Vars(r)
	marketIdStr := vars["marketId"]

	marketId, err := strconv.ParseUint(marketIdStr, 10, 64)
	if err != nil {
		http.Error(w, "Invalid market ID", http.StatusBadRequest)
		return
	}

	// Validate token and get user
	user, httperr := middleware.ValidateTokenAndGetUser(r, db)
	if httperr != nil {
		http.Error(w, "Invalid token: "+httperr.Error(), http.StatusUnauthorized)
		return
	}

	// Parse request body for resolution outcome
	var resolutionData struct {
		Outcome string `json:"outcome"`
	}
	if err := json.NewDecoder(r.Body).Decode(&resolutionData); err != nil {
		http.Error(w, err.Error(), http.StatusBadRequest)
		return
	}

	var market models.Market
	result := db.First(&market, marketId)
	if result.Error != nil {
		if errors.Is(result.Error, gorm.ErrRecordNotFound) {
			http.Error(w, "Market not found", http.StatusNotFound)
			return
		}
		http.Error(w, "Error accessing database", http.StatusInternalServerError)
		return
	}

	if &market == nil {
		// handle nil market if necessary, this is just precautionary, as gorm.First should return found object or error
		http.Error(w, "No market found with provided ID", http.StatusNotFound)
		return
	}

	// Check if the logged-in user is the creator of the market
	if market.CreatorUsername != user.Username {
		http.Error(w, "User is not the creator of the market", http.StatusUnauthorized)
		return
	}

	// Check if the market is already resolved
	if market.IsResolved {
		http.Error(w, "Market is already resolved", http.StatusBadRequest)
		return
	}

	// Validate the resolution outcome
	if resolutionData.Outcome != "YES" && resolutionData.Outcome != "NO" && resolutionData.Outcome != "N/A" {
		http.Error(w, "Invalid resolution outcome", http.StatusBadRequest)
		return
	}

	// Update the market with the resolution result
	market.IsResolved = true
	market.ResolutionResult = resolutionData.Outcome
	market.FinalResolutionDateTime = time.Now()

	// Save the market changes first so payout calculation sees the resolved state
	if err := db.Save(&market).Error; err != nil {
		http.Error(w, "Error saving market resolution: "+err.Error(), http.StatusInternalServerError)
		return
	}

	// Handle payouts (if applicable) - after market is saved as resolved
	err = payout.DistributePayoutsWithRefund(&market, db)
	if err != nil {
		http.Error(w, "Error distributing payouts: "+err.Error(), http.StatusInternalServerError)
		return
	}

	// Send a response back
	w.WriteHeader(http.StatusOK)
	json.NewEncoder(w).Encode(map[string]string{"message": "Market resolved successfully"})
}<|MERGE_RESOLUTION|>--- conflicted
+++ resolved
@@ -4,10 +4,7 @@
 	"encoding/json"
 	"errors"
 	"net/http"
-<<<<<<< HEAD
-=======
 
->>>>>>> dd96bcb9
 	"socialpredict/handlers/math/payout"
 	"socialpredict/logging"
 	"socialpredict/middleware"
