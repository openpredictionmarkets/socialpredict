--- conflicted
+++ resolved
@@ -4,12 +4,9 @@
 	"encoding/json"
 	"errors"
 	"net/http"
-<<<<<<< HEAD
 	dbpm "socialpredict/handlers/math/outcomes/dbpm"
+	wpam "socialpredict/handlers/math/probabilities/wpam"
 	usersHandlers "socialpredict/handlers/users"
-	wpam "socialpredict/handlers/math/probabilities/wpam"
-=======
->>>>>>> e4447108
 	"socialpredict/logging"
 	"socialpredict/middleware"
 	"socialpredict/models"
@@ -20,7 +17,6 @@
 	"github.com/gorilla/mux"
 	"gorm.io/gorm"
 )
-
 
 func ResolveMarketHandler(w http.ResponseWriter, r *http.Request) {
 
@@ -111,7 +107,6 @@
 	// Send a response back
 	w.WriteHeader(http.StatusOK)
 	json.NewEncoder(w).Encode(map[string]string{"message": "Market resolved successfully"})
-<<<<<<< HEAD
 }
 
 // distributePayouts handles the logic for calculating and distributing payouts
@@ -141,49 +136,46 @@
 
 // calculate DBPM Payouts calculates and updates user balances based on the CPMM model.
 func calculateDBPMPayouts(market *models.Market, db *gorm.DB) error {
-    // Step 1: Retrieve all bets associated with the market
-    var bets []models.Bet
-    if err := db.Where("market_id = ?", market.ID).Find(&bets).Error; err != nil {
-        return err
-    }
+	// Step 1: Retrieve all bets associated with the market
+	var bets []models.Bet
+	if err := db.Where("market_id = ?", market.ID).Find(&bets).Error; err != nil {
+		return err
+	}
 
-    // Step 2: Compute probabilities dynamically
-    probabilityChanges := wpam.CalculateMarketProbabilitiesWPAM(market.CreatedAt, bets)
+	// Step 2: Compute probabilities dynamically
+	probabilityChanges := wpam.CalculateMarketProbabilitiesWPAM(market.CreatedAt, bets)
 
-    // Sanity check: make sure we have some probability history
-    if len(probabilityChanges) == 0 {
-        return errors.New("no probability changes found for market")
-    }
+	// Sanity check: make sure we have some probability history
+	if len(probabilityChanges) == 0 {
+		return errors.New("no probability changes found for market")
+	}
 
-    // Step 3 onward: payout logic stays the same
-    coursePayouts := dbpm.CalculateCoursePayoutsDBPM(bets, probabilityChanges)
-    yesShares, noShares := dbpm.DivideUpMarketPoolSharesDBPM(bets, probabilityChanges)
-    yesNormFactor, noNormFactor := dbpm.CalculateNormalizationFactorsDBPM(yesShares, noShares, coursePayouts)
-    scaledPayouts := dbpm.CalculateScaledPayoutsDBPM(bets, coursePayouts, yesNormFactor, noNormFactor)
-    adjustedPayouts := dbpm.AdjustPayouts(bets, scaledPayouts)
-    userPayouts := dbpm.AggregateUserPayoutsDBPM(bets, adjustedPayouts)
-    netPositions := dbpm.NetAggregateMarketPositions(userPayouts)
+	// Step 3 onward: payout logic stays the same
+	coursePayouts := dbpm.CalculateCoursePayoutsDBPM(bets, probabilityChanges)
+	yesShares, noShares := dbpm.DivideUpMarketPoolSharesDBPM(bets, probabilityChanges)
+	yesNormFactor, noNormFactor := dbpm.CalculateNormalizationFactorsDBPM(yesShares, noShares, coursePayouts)
+	scaledPayouts := dbpm.CalculateScaledPayoutsDBPM(bets, coursePayouts, yesNormFactor, noNormFactor)
+	adjustedPayouts := dbpm.AdjustPayouts(bets, scaledPayouts)
+	userPayouts := dbpm.AggregateUserPayoutsDBPM(bets, adjustedPayouts)
+	netPositions := dbpm.NetAggregateMarketPositions(userPayouts)
 
-    for _, pos := range netPositions {
-        var winningShares int64
+	for _, pos := range netPositions {
+		var winningShares int64
 
-        if market.ResolutionResult == "YES" {
-            winningShares = pos.YesSharesOwned
-        } else if market.ResolutionResult == "NO" {
-            winningShares = pos.NoSharesOwned
-        } else {
-            winningShares = 0
-        }
+		if market.ResolutionResult == "YES" {
+			winningShares = pos.YesSharesOwned
+		} else if market.ResolutionResult == "NO" {
+			winningShares = pos.NoSharesOwned
+		} else {
+			winningShares = 0
+		}
 
-        if winningShares > 0 {
-            if err := usersHandlers.UpdateUserBalance(pos.Username, winningShares, db, "win"); err != nil {
-                return err
-            }
-        }
-    }
+		if winningShares > 0 {
+			if err := usersHandlers.UpdateUserBalance(pos.Username, winningShares, db, "win"); err != nil {
+				return err
+			}
+		}
+	}
 
-    return nil
-}
-=======
-}
->>>>>>> e4447108
+	return nil
+}