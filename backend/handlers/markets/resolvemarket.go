--- conflicted
+++ resolved
@@ -4,13 +4,9 @@
 	"encoding/json"
 	"errors"
 	"net/http"
-<<<<<<< HEAD
-	"socialpredict/handlers/math/payout"
-=======
 
 	"socialpredict/handlers/math/payout"
 
->>>>>>> 787f7569
 	"socialpredict/logging"
 	"socialpredict/middleware"
 	"socialpredict/models"
@@ -95,16 +91,9 @@
 	market.ResolutionResult = resolutionData.Outcome
 	market.FinalResolutionDateTime = time.Now()
 
-<<<<<<< HEAD
-	// Handle payouts (if applicable)
-	err = payout.DistributePayoutsWithRefund(&market, db)
-	if err != nil {
-		http.Error(w, "Error distributing payouts: "+err.Error(), http.StatusInternalServerError)
-=======
 	// Save the market changes first so payout calculation sees the resolved state
 	if err := db.Save(&market).Error; err != nil {
 		http.Error(w, "Error saving market resolution: "+err.Error(), http.StatusInternalServerError)
->>>>>>> 787f7569
 		return
 	}
 
