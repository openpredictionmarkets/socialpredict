--- conflicted
+++ resolved
@@ -46,7 +46,6 @@
 
 		appConfig := loadEconConfig()
 		user := models.User{
-<<<<<<< HEAD
 			PublicUser: models.PublicUser{
 				Username:              req.Username,
 				DisplayName:           util.UniqueDisplayName(db),
@@ -55,20 +54,10 @@
 				AccountBalance:        appConfig.Economics.User.InitialAccountBalance,
 				PersonalEmoji:         randomEmoji(),
 			},
-			Email:              util.UniqueEmail(db),
-			ApiKey:             util.GenerateUniqueApiKey(db),
-=======
-			Username:              req.Username,
-			DisplayName:           util.UniqueDisplayName(db),
-			UserType:              "REGULAR",
-			InitialAccountBalance: appConfig.Economics.User.InitialAccountBalance,
-			AccountBalance:        appConfig.Economics.User.InitialAccountBalance,
-			PersonalEmoji:         randomEmoji(),
 			PrivateUser: models.PrivateUser{
 				Email:  util.UniqueEmail(db),
 				APIKey: util.GenerateUniqueApiKey(db),
 			},
->>>>>>> 7d1d6c30
 			MustChangePassword: true,
 		}
 
