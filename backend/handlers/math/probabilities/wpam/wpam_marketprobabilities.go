package wpam

import (
	"log"
	"socialpredict/models"
	"socialpredict/setup"
	"time"
)

type ProbabilityChange struct {
	Probability float64   `json:"probability"`
	Timestamp   time.Time `json:"timestamp"`
}

<<<<<<< HEAD
=======
type ProjectedProbability struct {
	Probability float64 `json:"projectedprobability"`
}

// appConfig holds the loaded application configuration accessible within the package
var appConfig *setup.EconomicConfig

func init() {
	// Load configuration
	var err error
	appConfig, err = setup.LoadEconomicsConfig()
	if err != nil {
		log.Fatalf("Failed to load configuration: %v", err)
	}
}

>>>>>>> cb95bd5b
// CalculateMarketProbabilitiesWPAM calculates and returns the probability changes based on bets.
func CalculateMarketProbabilitiesWPAM(loadEconomicsConfig setup.EconConfigLoader, marketCreatedAtTime time.Time, bets []models.Bet) []ProbabilityChange {
	// TODO: decision: this technically only needs a portion of the config: loadEconomicsConfig().Economics.MarketCreation. We should consider another abstraction for this
	appConfig := loadEconomicsConfig()
	var probabilityChanges []ProbabilityChange

	// Initial state using values from appConfig
	P_initial := appConfig.Economics.MarketCreation.InitialMarketProbability
	I_initial := appConfig.Economics.MarketCreation.InitialMarketSubsidization
	totalYes := appConfig.Economics.MarketCreation.InitialMarketYes
	totalNo := appConfig.Economics.MarketCreation.InitialMarketNo

	probabilityChanges = append(probabilityChanges, ProbabilityChange{Probability: P_initial, Timestamp: marketCreatedAtTime})

	// Calculate probabilities after each bet
	for _, bet := range bets {
		if bet.Outcome == "YES" {
			totalYes += bet.Amount
		} else if bet.Outcome == "NO" {
			totalNo += bet.Amount
		}

		newProbability := calcProbability(P_initial, I_initial, totalYes, totalNo)
		probabilityChanges = append(probabilityChanges, ProbabilityChange{Probability: newProbability, Timestamp: bet.PlacedAt})
	}

	return probabilityChanges
}

<<<<<<< HEAD
// calcProbability calculates the overall probability given the initial market conditions and the current bet allocation
func calcProbability(initialProbability float64, initialInvestment int64, totalYes int64, totalNo int64) float64 {
	res := (initialProbability*float64(initialInvestment) + float64(totalYes)) / (float64(initialInvestment) + float64(totalYes) + float64(totalNo))
	log.Printf("res: %f, prob: %f, inv: %d, yes: %d, no: %d", res, initialProbability, initialInvestment, totalYes, totalNo)
	return res
=======
func ProjectNewProbabilityWPAM(marketCreatedAtTime time.Time, currentBets []models.Bet, newBet models.Bet) ProjectedProbability {

	updatedBets := append(currentBets, newBet)

	probabilityChanges := CalculateMarketProbabilitiesWPAM(marketCreatedAtTime, updatedBets)

	finalProbability := probabilityChanges[len(probabilityChanges)-1].Probability

	return ProjectedProbability{Probability: finalProbability}
>>>>>>> cb95bd5b
}<|MERGE_RESOLUTION|>--- conflicted
+++ resolved
@@ -12,8 +12,6 @@
 	Timestamp   time.Time `json:"timestamp"`
 }
 
-<<<<<<< HEAD
-=======
 type ProjectedProbability struct {
 	Probability float64 `json:"projectedprobability"`
 }
@@ -30,7 +28,6 @@
 	}
 }
 
->>>>>>> cb95bd5b
 // CalculateMarketProbabilitiesWPAM calculates and returns the probability changes based on bets.
 func CalculateMarketProbabilitiesWPAM(loadEconomicsConfig setup.EconConfigLoader, marketCreatedAtTime time.Time, bets []models.Bet) []ProbabilityChange {
 	// TODO: decision: this technically only needs a portion of the config: loadEconomicsConfig().Economics.MarketCreation. We should consider another abstraction for this
@@ -60,21 +57,17 @@
 	return probabilityChanges
 }
 
-<<<<<<< HEAD
 // calcProbability calculates the overall probability given the initial market conditions and the current bet allocation
 func calcProbability(initialProbability float64, initialInvestment int64, totalYes int64, totalNo int64) float64 {
 	res := (initialProbability*float64(initialInvestment) + float64(totalYes)) / (float64(initialInvestment) + float64(totalYes) + float64(totalNo))
 	log.Printf("res: %f, prob: %f, inv: %d, yes: %d, no: %d", res, initialProbability, initialInvestment, totalYes, totalNo)
 	return res
-=======
+}
+
+//ProjectNewProbabilityWPAM determines what the probability would be if a newBet is placed
 func ProjectNewProbabilityWPAM(marketCreatedAtTime time.Time, currentBets []models.Bet, newBet models.Bet) ProjectedProbability {
-
 	updatedBets := append(currentBets, newBet)
-
 	probabilityChanges := CalculateMarketProbabilitiesWPAM(marketCreatedAtTime, updatedBets)
-
 	finalProbability := probabilityChanges[len(probabilityChanges)-1].Probability
-
 	return ProjectedProbability{Probability: finalProbability}
->>>>>>> cb95bd5b
 }