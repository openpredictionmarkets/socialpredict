services:
  db:
    container_name: ${POSTGRES_CONTAINER_NAME}
    image: postgres:16.6-alpine
    environment:
      POSTGRES_USER: ${POSTGRES_USER}
      POSTGRES_PASSWORD: ${POSTGRES_PASSWORD}
      POSTGRES_DB: ${POSTGRES_DATABASE}
    volumes:
      - ${POSTGRES_VOLUME}:/var/lib/postgres/data
    networks:
      - socialpredict_dev_network
    ports:
      - "${DB_PORT}:5432"

  backend:
    container_name: "${BACKEND_CONTAINER_NAME}"
<<<<<<< HEAD
    image: ghcr.io/openpredictionmarkets/socialpredict-backend
    environment:
      ENVIRONMENT: ${APP_ENV}
      CONTAINER_NAME: ${BACKEND_CONTAINER_NAME}
      DB_HOST: db
      DB_USER: ${POSTGRES_USER}
      DB_PASS: ${POSTGRES_PASSWORD}
=======
    image: "${BACKEND_IMAGE_NAME}"
>>>>>>> 0bcb6ca9
    env_file:
      - ../.env
    ports:
      - "${BACKEND_PORT}:8080"
    volumes:
      - ../backend:/src
    networks:
      - socialpredict_dev_network
    depends_on:
      - db

  frontend:
    container_name: "${FRONTEND_CONTAINER_NAME}"
<<<<<<< HEAD
    image: ghcr.io/openpredictionmarkets/socialpredict-frontend
    environment:
      ENVIRONMENT: ${APP_ENV}
=======
    image: "${FRONTEND_IMAGE_NAME}"
>>>>>>> 0bcb6ca9
    networks:
      - socialpredict_dev_network
    env_file:
      - ../.env
    volumes:
      - ../frontend:/app
      - socialpredict_dev_node_modules:/app/node_modules
    ports:
      - "${FRONTEND_PORT}:5173"
    depends_on:
      - backend

networks:
  socialpredict_dev_network:
    name: socialpredict_dev_network

volumes:
  pgdata:
  socialpredict_dev_node_modules:<|MERGE_RESOLUTION|>--- conflicted
+++ resolved
@@ -15,7 +15,6 @@
 
   backend:
     container_name: "${BACKEND_CONTAINER_NAME}"
-<<<<<<< HEAD
     image: ghcr.io/openpredictionmarkets/socialpredict-backend
     environment:
       ENVIRONMENT: ${APP_ENV}
@@ -23,9 +22,6 @@
       DB_HOST: db
       DB_USER: ${POSTGRES_USER}
       DB_PASS: ${POSTGRES_PASSWORD}
-=======
-    image: "${BACKEND_IMAGE_NAME}"
->>>>>>> 0bcb6ca9
     env_file:
       - ../.env
     ports:
@@ -39,13 +35,9 @@
 
   frontend:
     container_name: "${FRONTEND_CONTAINER_NAME}"
-<<<<<<< HEAD
     image: ghcr.io/openpredictionmarkets/socialpredict-frontend
     environment:
       ENVIRONMENT: ${APP_ENV}
-=======
-    image: "${FRONTEND_IMAGE_NAME}"
->>>>>>> 0bcb6ca9
     networks:
       - socialpredict_dev_network
     env_file:
@@ -63,5 +55,4 @@
     name: socialpredict_dev_network
 
 volumes:
-  pgdata:
-  socialpredict_dev_node_modules:+  pgdata: