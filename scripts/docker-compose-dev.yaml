services:
  db:
    container_name: ${POSTGRES_CONTAINER_NAME}
    image: postgres:16.6-alpine
    environment:
      POSTGRES_USER: ${POSTGRES_USER}
      POSTGRES_PASSWORD: ${POSTGRES_PASSWORD}
      POSTGRES_DB: ${POSTGRES_DATABASE}
    volumes:
      - pgdata:/var/lib/postgresql/data
    networks:
      - socialpredict_dev_network
    ports:
      - "${DB_PORT:-5432}:5432"
    healthcheck:
      test: ["CMD-SHELL", "pg_isready -U $$POSTGRES_USER -d $$POSTGRES_DB -h 127.0.0.1 -p 5432"]
      interval: 2s
      timeout: 3s
      retries: 30

  backend:
    container_name: "${BACKEND_CONTAINER_NAME}"
<<<<<<< HEAD
    image: ghcr.io/openpredictionmarkets/socialpredict-backend
=======
    image: socialpredict-dev-backend:latest
>>>>>>> 8ce7ccae
    environment:
      APP_ENV: ${APP_ENV}
      CONTAINER_NAME: ${BACKEND_CONTAINER_NAME}
      DB_HOST: db
      DB_PORT: 5432
      DB_USER: ${POSTGRES_USER}
      DB_PASSWORD: ${POSTGRES_PASSWORD}
      DB_PASS: ${POSTGRES_PASSWORD}
      DB_NAME: ${POSTGRES_DATABASE}
    env_file:
      - ../.env
    ports:
      - "${BACKEND_PORT}:8080"
    volumes:
      - ../backend:/src                              # keep for live dev (air/nodemon etc.)
    networks:
      - socialpredict_dev_network
    depends_on:
      db:
        condition: service_healthy

  frontend:
    container_name: "${FRONTEND_CONTAINER_NAME}"
<<<<<<< HEAD
    image: ghcr.io/openpredictionmarkets/socialpredict-frontend
=======
    image: socialpredict-dev-frontend:latest
>>>>>>> 8ce7ccae
    environment:
      APP_ENV: ${APP_ENV}
    networks:
      - socialpredict_dev_network
    env_file:
      - ../.env
    volumes:
      - ../frontend:/app
      - socialpredict_dev_node_modules:/app/node_modules
    ports:
      - "${FRONTEND_PORT}:5173"
    depends_on:
      - backend

networks:
  socialpredict_dev_network:
    name: socialpredict_dev_network

volumes:
  pgdata: {}
  socialpredict_dev_node_modules: {}<|MERGE_RESOLUTION|>--- conflicted
+++ resolved
@@ -20,11 +20,7 @@
 
   backend:
     container_name: "${BACKEND_CONTAINER_NAME}"
-<<<<<<< HEAD
-    image: ghcr.io/openpredictionmarkets/socialpredict-backend
-=======
     image: socialpredict-dev-backend:latest
->>>>>>> 8ce7ccae
     environment:
       APP_ENV: ${APP_ENV}
       CONTAINER_NAME: ${BACKEND_CONTAINER_NAME}
@@ -48,11 +44,7 @@
 
   frontend:
     container_name: "${FRONTEND_CONTAINER_NAME}"
-<<<<<<< HEAD
-    image: ghcr.io/openpredictionmarkets/socialpredict-frontend
-=======
     image: socialpredict-dev-frontend:latest
->>>>>>> 8ce7ccae
     environment:
       APP_ENV: ${APP_ENV}
     networks:
