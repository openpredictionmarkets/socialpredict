--- conflicted
+++ resolved
@@ -84,22 +84,13 @@
   const [error, setError] = useState('');
 
   useEffect(() => {
-<<<<<<< HEAD
     fetch(`${API_URL}/api/v0/markets`)
       .then((response) => {
         if (!response.ok) throw new Error('Failed to fetch markets');
         return response.json();
       })
       .then((data) => {
-=======
-    const fetchMarkets = async () => {
-      try {
-        const response = await fetch(`${API_URL}/api/v0/markets`);
-        if (!response.ok) {
-          throw new Error('Failed to fetch markets');
-        }
-        const data = await response.json();
->>>>>>> 2b484e5c
+
         setMarketsData(data.markets);
       } catch (error) {
         console.error('Error fetching market data:', error);
@@ -119,7 +110,6 @@
     return <div className='p-4 text-center'>No markets found.</div>;
 
   return (
-<<<<<<< HEAD
     <div className='w-full max-w-7xl mx-auto  p-1 sm:px-6 lg:px-8'>
       <h1 className='text-2xl font-semibold text-gray-300 mb-6'>Markets</h1>
       <div className='bg-gray-800 shadow-md rounded-lg overflow-hidden'>
@@ -202,20 +192,7 @@
           </table>
         </div>
       </div>
-=======
-    <div className='overflow-auto'>
-      <h1 className='text-sm md:text-lg font-medium text-gray-500 uppercase tracking-wider p-3 md:p-6'>
-        Markets
-      </h1>
-      <table className='w-full divide-y divide-gray-200 bg-primary-background'>
-        <TableHeader />
-        <tbody className='bg-primary-background divide-y divide-gray-200'>
-          {marketsData.map((marketData, index) => (
-            <MarketRow key={index} marketData={marketData} />
-          ))}
-        </tbody>
-      </table>
->>>>>>> 2b484e5c
+
     </div>
   );
 }
