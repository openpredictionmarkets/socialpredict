import { API_URL } from '../../../config';
import React, { useState } from 'react';
import { SiteButtonSmall } from '../../buttons/SiteButtons';

const MarketProjectionLayout = ({ marketId, amount, direction }) => {
    const [projectionData, setProjectionData] = useState(null);
    const [loading, setLoading] = useState(false);
    const [error, setError] = useState(null);

    const fetchProjectionData = async () => {
        setLoading(true);
        setError(null);

        try {
            const response = await fetch(`${API_URL}/v0/marketprojection/${marketId}/${amount}/${direction}/`);
            if (!response.ok) {
                throw new Error(`Error fetching data: ${response.statusText}`);
            }

            const data = await response.json();
            setProjectionData(data);
        } catch (err) {
            setError(err.message);
        } finally {
            setLoading(false);
        }
    };

    const canProject = Boolean(amount) && Boolean(direction);

    return (
        <div className="market-projection-layout">
            <div className="projection-details">
                {!canProject && (
                    <p className="text-sm text-gray-300 mb-2">
                        Select amount and outcome to see the projected probability after this trade.
                    </p>
                )}
                <SiteButtonSmall
                    className="mb-4"
                    onClick={fetchProjectionData}
                    disabled={!canProject || loading}
                >
                    {loading ? 'Updating...' : 'Update Projection'}
                </SiteButtonSmall>
                {error && <div className="error-message">Error: {error}</div>}
<<<<<<< HEAD
                {projectionData && typeof projectionData.projectedProbability === 'number' && (
                    <p>New Market Probability: {projectionData.projectedProbability.toFixed(4)}</p>
=======
                {projectionData && (
                    <p>New Market Probability: {projectionData.projectedprobability.toFixed(2)}</p>
                )}
                {!projectionData && !error && !loading && (
                    <p>Click "Update Projection" to see the new market probability after this trade.</p>
>>>>>>> 2a93a413
                )}
            </div>
        </div>
    );
};

export default MarketProjectionLayout;<|MERGE_RESOLUTION|>--- conflicted
+++ resolved
@@ -44,16 +44,11 @@
                     {loading ? 'Updating...' : 'Update Projection'}
                 </SiteButtonSmall>
                 {error && <div className="error-message">Error: {error}</div>}
-<<<<<<< HEAD
                 {projectionData && typeof projectionData.projectedProbability === 'number' && (
-                    <p>New Market Probability: {projectionData.projectedProbability.toFixed(4)}</p>
-=======
-                {projectionData && (
-                    <p>New Market Probability: {projectionData.projectedprobability.toFixed(2)}</p>
+                    <p>New Market Probability: {projectionData.projectedProbability.toFixed(2)}</p>
                 )}
                 {!projectionData && !error && !loading && (
                     <p>Click "Update Projection" to see the new market probability after this trade.</p>
->>>>>>> 2a93a413
                 )}
             </div>
         </div>
