--- conflicted
+++ resolved
@@ -10,7 +10,7 @@
   return (
     <AuthProvider>
       <Router>
-<<<<<<< HEAD
+
         <div className='App bg-primary-background text-white flex h-[calc(100vh-96px)]'>
           <Sidebar />
           <div className='flex flex-col flex-grow'>
@@ -19,16 +19,6 @@
             </main>
             <Footer />
           </div>
-=======
-        <div className='flex flex-col h-[calc(100vh-6rem)] bg-primary-background text-white sm:pl-sidebar sm:pr-sidebar'>
-          <div className='flex-grow'>
-            <Sidebar />
-            <main className='h-full'>
-              <AppRoutes />
-            </main>
-          </div>
-          <Footer />
->>>>>>> 2b484e5c
         </div>
       </Router>
     </AuthProvider>
