--- conflicted
+++ resolved
@@ -54,12 +54,8 @@
   "devDependencies": {
     "@vitejs/plugin-react": "^4.2.1",
     "autoprefixer": "^10.4.17",
-<<<<<<< HEAD
+    "esbuild": "0.21.5",
     "path-to-regexp": "^8.2.0",
-=======
-    "esbuild": "0.21.5",
-    "path-to-regexp": ">=8.2.0",
->>>>>>> c0462eeb
     "postcss": "^8.4.35",
     "rollup": "^4.22.4",
     "tailwindcss": "^3.4.1",
